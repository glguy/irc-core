--- conflicted
+++ resolved
@@ -56,14 +56,11 @@
 classify table =
     let standardClassifier = compile table
     in \s -> case s of
-<<<<<<< HEAD
         _ | bracketedPasteStarted s ->
             if bracketedPasteFinished s
             then parseBracketedPaste s
             else Prefix
-=======
         _ | isMouseEvent s   -> classifyMouseEvent s
->>>>>>> b74a8b86
         c:cs | ord c >= 0xC2 -> classifyUtf8 c cs
         _                    -> standardClassifier s
 
